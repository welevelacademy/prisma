package com.prisma.shared.models

import com.prisma.shared.models.MigrationStatus.MigrationStatus
import org.joda.time.DateTime

case class MigrationId(projectId: String, revision: Int)

case class Migration(
    projectId: String,
    revision: Int,
    schema: Schema,
    functions: Vector[Function],
    status: MigrationStatus,
    applied: Int,
    rolledBack: Int,
    steps: Vector[MigrationStep],
    errors: Vector[String],
    startedAt: Option[DateTime] = None,
    finishedAt: Option[DateTime] = None
) {
  def id: MigrationId                             = MigrationId(projectId, revision)
  def isRollingBack: Boolean                      = status == MigrationStatus.RollingBack
  def pendingSteps: Vector[MigrationStep]         = steps.drop(applied)
  def appliedSteps: Vector[MigrationStep]         = steps.take(applied)
  def pendingRollBackSteps: Vector[MigrationStep] = appliedSteps.reverse.drop(rolledBack)
  def currentStep: MigrationStep                  = steps(applied)
  def incApplied: Migration                       = copy(applied = applied + 1)
  def incRolledBack: Migration                    = copy(rolledBack = rolledBack + 1)
  def markAsRollBackFailure: Migration            = copy(status = MigrationStatus.RollbackFailure)
}

object MigrationStatus extends Enumeration {
  type MigrationStatus = Value

  val Pending         = Value("PENDING")
  val InProgress      = Value("IN_PROGRESS")
  val Success         = Value("SUCCESS")
  val RollingBack     = Value("ROLLING_BACK")
  val RollbackSuccess = Value("ROLLBACK_SUCCESS")
  val RollbackFailure = Value("ROLLBACK_FAILURE")

  val openStates  = Vector(Pending, InProgress, RollingBack)
  val finalStates = Vector(Success, RollbackSuccess, RollbackFailure)
}

object Migration {
  def apply(projectId: String, schema: Schema, steps: Vector[MigrationStep], functions: Vector[Function]): Migration = Migration(
    projectId,
    revision = 0,
    schema = schema,
    functions = functions,
    status = MigrationStatus.Pending,
    applied = 0,
    rolledBack = 0,
    steps,
    errors = Vector.empty
  )

  def empty(projectId: String) = apply(projectId, Schema(), Vector.empty, Vector.empty)
}

sealed trait MigrationStep
sealed trait ModelMigrationStep extends MigrationStep

case class CreateModel(name: String)                  extends ModelMigrationStep
case class DeleteModel(name: String)                  extends ModelMigrationStep
case class UpdateModel(name: String, newName: String) extends ModelMigrationStep

sealed trait FieldMigrationStep extends MigrationStep
case class CreateField(
    model: String,
    name: String,
    typeName: String,
    isRequired: Boolean,
    isList: Boolean,
    isUnique: Boolean,
    relation: Option[String],
    defaultValue: Option[String],
    enum: Option[String]
) extends FieldMigrationStep

case class DeleteField(model: String, name: String) extends FieldMigrationStep

case class UpdateField(
    model: String,
    name: String,
    newName: Option[String],
    typeName: Option[String],
    isRequired: Option[Boolean],
    isList: Option[Boolean],
    isUnique: Option[Boolean],
    isHidden: Option[Boolean],
    relation: Option[Option[String]],
    defaultValue: Option[Option[String]],
    enum: Option[Option[String]]
) extends FieldMigrationStep {
  def finalName = newName.getOrElse(name)
}

sealed trait EnumMigrationStep                                                               extends MigrationStep
case class CreateEnum(name: String, values: Seq[String])                                     extends EnumMigrationStep
case class DeleteEnum(name: String)                                                          extends EnumMigrationStep
case class UpdateEnum(name: String, newName: Option[String], values: Option[Vector[String]]) extends EnumMigrationStep

object OnDelete extends Enumeration {
  type OnDelete = Value

  val SetNull = Value("SET_NULL")
  val Cascade = Value("CASCADE")

  val default = SetNull
}

sealed trait RelationMigrationStep extends MigrationStep
case class CreateRelation(
    name: String,
    modelAName: String,
    modelBName: String,
    modelAOnDelete: OnDelete.Value,
    modelBOnDelete: OnDelete.Value
) extends RelationMigrationStep

case class UpdateRelation(
    name: String,
    newName: Option[String],
    modelAId: Option[String],
    modelBId: Option[String],
    modelAOnDelete: Option[OnDelete.Value],
    modelBOnDelete: Option[OnDelete.Value]
) extends RelationMigrationStep

case class DeleteRelation(
    name: String
) extends MigrationStep

<<<<<<< HEAD
case class UpdateSecrets(message: String) extends MigrationStep
=======
case class UpdateSecrets(secrets: Vector[String]) extends MigrationStep
>>>>>>> 283e1f04
<|MERGE_RESOLUTION|>--- conflicted
+++ resolved
@@ -133,8 +133,4 @@
     name: String
 ) extends MigrationStep
 
-<<<<<<< HEAD
-case class UpdateSecrets(message: String) extends MigrationStep
-=======
-case class UpdateSecrets(secrets: Vector[String]) extends MigrationStep
->>>>>>> 283e1f04
+case class UpdateSecrets(secrets: Vector[String]) extends MigrationStep