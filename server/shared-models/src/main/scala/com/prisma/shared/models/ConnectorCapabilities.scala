--- conflicted
+++ resolved
@@ -16,7 +16,6 @@
 
   object EmbeddedTypesCapability       extends ConnectorCapability
   object JoinRelationsCapability       extends ConnectorCapability
-  object MongoRelationsCapability      extends ConnectorCapability
   object JoinRelationsFilterCapability extends ConnectorCapability
 
   object ImportExportCapability extends ConnectorCapability
@@ -24,15 +23,9 @@
   object TransactionalExecutionCapability extends ConnectorCapability
 
   object SupportsExistingDatabasesCapability extends ConnectorCapability
-<<<<<<< HEAD
   object MigrationsCapability                extends ConnectorCapability
   object MongoRelationsCapability            extends ConnectorCapability // this expresses that mongo can have arrays of ids within a model
   object LegacyDataModelCapability           extends ConnectorCapability
-=======
-
-  object MigrationsCapability      extends ConnectorCapability
-  object LegacyDataModelCapability extends ConnectorCapability
->>>>>>> e88772bd
   // IntrospectionCapability
   // RawAccessCapability
 }