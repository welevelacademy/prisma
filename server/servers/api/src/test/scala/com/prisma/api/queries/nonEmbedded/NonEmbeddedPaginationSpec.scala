--- conflicted
+++ resolved
@@ -2,26 +2,13 @@
 
 import com.prisma.ConnectorTag.{MongoConnectorTag, PostgresConnectorTag}
 import com.prisma.api.ApiSpecBase
-<<<<<<< HEAD
 import com.prisma.shared.models.ApiConnectorCapability.JoinRelationsCapability
-import com.prisma.shared.models.ConnectorCapability
+import com.prisma.shared.models.{ConnectorCapability, Project}
 import com.prisma.shared.schema_dsl.SchemaDsl
 import org.scalatest.{FlatSpec, Matchers}
 
-class NonEmbeddedPaginationSpec extends FlatSpec with Matchers with ApiSpecBase {
-
-  override def runOnlyForCapabilities: Set[ConnectorCapability] = Set(JoinRelationsCapability)
-  val project = SchemaDsl.fromString() {
-=======
-import com.prisma.api.connector.ApiConnectorCapability
-import com.prisma.api.connector.ApiConnectorCapability.JoinRelationsCapability
-import com.prisma.shared.models.Project
-import com.prisma.shared.schema_dsl.SchemaDsl
-import org.scalatest.{FlatSpec, Matchers}
-
 class NonEmbeddedPaginationSpecForCuids extends NonEmbeddedPaginationSpec {
   override val project = SchemaDsl.fromString() {
->>>>>>> e3845932
     """
       |type List {
       |  id: ID! @unique
@@ -54,7 +41,7 @@
       |}
       |
       |type Todo {
-      |  id: UUID! @unique
+      |  id: UUID! @uniques
       |  createdAt: DateTime!
       |  title: String! @unique
       |  list: List!
@@ -65,7 +52,7 @@
 
 trait NonEmbeddedPaginationSpec extends FlatSpec with Matchers with ApiSpecBase {
 
-  override def runOnlyForCapabilities: Set[ApiConnectorCapability] = Set(JoinRelationsCapability)
+  override def runOnlyForCapabilities: Set[ConnectorCapability] = Set(JoinRelationsCapability)
   val project: Project
 
   override protected def beforeAll(): Unit = {
