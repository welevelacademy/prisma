--- conflicted
+++ resolved
@@ -34,16 +34,10 @@
       """
     }
 
-<<<<<<< HEAD
-    val schemaBuilder = SchemaBuilderImpl(project, capabilities = Set(EmbeddedTypesCapability))(testDependencies)
-    val build         = schemaBuilder.build()
-    val schema        = SchemaRenderer.renderSchema(build)
-=======
     val schemaBuilder =
-      SchemaBuilderImpl(project, capabilities = ConnectorCapabilities(EmbeddedTypesCapability, MongoJoinRelationLinksCapability))(testDependencies, system)
+      SchemaBuilderImpl(project, capabilities = ConnectorCapabilities(EmbeddedTypesCapability, MongoJoinRelationLinksCapability))(testDependencies)
     val build  = schemaBuilder.build()
     val schema = SchemaRenderer.renderSchema(build)
->>>>>>> 71be5b3e
 
     schema should include("""input TopWhereInput {
                             |  "Logical AND on all given filters."
@@ -152,16 +146,10 @@
       """
     }
 
-<<<<<<< HEAD
-    val schemaBuilder = SchemaBuilderImpl(project, capabilities = Set(EmbeddedTypesCapability))(testDependencies)
-    val build         = schemaBuilder.build()
-    val schema        = SchemaRenderer.renderSchema(build)
-=======
     val schemaBuilder =
-      SchemaBuilderImpl(project, capabilities = ConnectorCapabilities(EmbeddedTypesCapability, MongoJoinRelationLinksCapability))(testDependencies, system)
+      SchemaBuilderImpl(project, capabilities = ConnectorCapabilities(EmbeddedTypesCapability, MongoJoinRelationLinksCapability))(testDependencies)
     val build  = schemaBuilder.build()
     val schema = SchemaRenderer.renderSchema(build)
->>>>>>> 71be5b3e
 
     schema should include("""type Top implements Node {
                             |  id: ID!
@@ -190,16 +178,10 @@
       """
     }
 
-<<<<<<< HEAD
-    val schemaBuilder = SchemaBuilderImpl(project, capabilities = Set(EmbeddedTypesCapability))(testDependencies)
-    val build         = schemaBuilder.build()
-    val schema        = SchemaRenderer.renderSchema(build)
-=======
     val schemaBuilder =
-      SchemaBuilderImpl(project, capabilities = ConnectorCapabilities(EmbeddedTypesCapability, MongoJoinRelationLinksCapability))(testDependencies, system)
+      SchemaBuilderImpl(project, capabilities = ConnectorCapabilities(EmbeddedTypesCapability, MongoJoinRelationLinksCapability))(testDependencies)
     val build  = schemaBuilder.build()
     val schema = SchemaRenderer.renderSchema(build)
->>>>>>> 71be5b3e
 
     schema should include("""input UserWhereInput {
                             |  "Logical AND on all given filters."
