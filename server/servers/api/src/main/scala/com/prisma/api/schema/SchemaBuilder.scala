--- conflicted
+++ resolved
@@ -26,11 +26,7 @@
 }
 
 object SchemaBuilder {
-<<<<<<< HEAD
   def apply()(implicit apiDependencies: ApiDependencies): SchemaBuilder = { (project: Project) =>
-=======
-  def apply()(implicit system: ActorSystem, apiDependencies: ApiDependencies): SchemaBuilder = { project: Project =>
->>>>>>> 5eca6145
     SchemaBuilderImpl(
       project = project,
       capabilities = apiDependencies.capabilities,
