--- conflicted
+++ resolved
@@ -12,15 +12,9 @@
 
 import scala.concurrent.{ExecutionContext, Future}
 
-<<<<<<< HEAD
-case class PostgresDeployConnector(dbConfig: DatabaseConfig)(implicit ec: ExecutionContext) extends DeployConnector with TableTruncationHelpers {
-  override def isActive = true
-
-  lazy val internalDatabaseDefs = InternalDatabaseDefs(dbConfig)
-=======
 case class PostgresDeployConnector(dbConfig: DatabaseConfig)(implicit ec: ExecutionContext) extends DeployConnector {
+  override def isActive         = true
   lazy val internalDatabaseDefs = PostgresInternalDatabaseDefs(dbConfig)
->>>>>>> 61e5fce2
   lazy val internalDatabaseRoot = internalDatabaseDefs.internalDatabaseRoot // DB prisma, schema public
   lazy val internalDatabase     = internalDatabaseDefs.internalDatabase // DB prisma, schema management
 
@@ -77,12 +71,8 @@
       _ <- internalDatabase.shutdown
     } yield ()
   }
-<<<<<<< HEAD
 
   override def databaseIntrospectionInferrer(projectId: String): DatabaseIntrospectionInferrer = EmptyDatabaseIntrospectionInferrer
-}
-=======
->>>>>>> 61e5fce2
 
   protected def truncateManagementTablesInDatabase(database: Database)(implicit ec: ExecutionContext): Future[Unit] = {
     for {
