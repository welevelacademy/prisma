package com.prisma.api.connector.postgresql.database

import com.prisma.config.DatabaseConfig
import com.typesafe.config.{Config, ConfigFactory}
import slick.jdbc.PostgresProfile.api._
import slick.jdbc.PostgresProfile.backend.DatabaseDef

case class Databases(master: DatabaseDef, readOnly: DatabaseDef)

object Databases {
  private lazy val dbDriver = new org.postgresql.Driver

<<<<<<< HEAD
  // PostgreSQL db used for all Prisma schemas (must be in sync with the deploy connector)
  val defaultDatabase = "prisma"

=======
>>>>>>> 61e5fce2
  // Schema to use in the database
  val schema = "public" // default schema

  def initialize(dbConfig: DatabaseConfig): Databases = {
    val config   = typeSafeConfigFromDatabaseConfig(dbConfig)
    val masterDb = Database.forConfig("database", config, driver = dbDriver)
    val dbs = Databases(
      master = masterDb,
      readOnly = masterDb
    )

    dbs
  }

  def typeSafeConfigFromDatabaseConfig(dbConfig: DatabaseConfig): Config = {
    val pooled = if (dbConfig.pooled) "" else "connectionPool = disabled"

    val database = dbConfig.database.getOrElse(defaultDatabase)

    ConfigFactory
      .parseString(s"""
        |database {
        |  dataSourceClass = "slick.jdbc.DriverDataSource"
        |  properties {
<<<<<<< HEAD
        |    url = "jdbc:postgresql://${dbConfig.host}:${dbConfig.port}/$database?currentSchema=$schema"
        |    user = ${dbConfig.user}
        |    password = ${dbConfig.password.getOrElse("")}
=======
        |    url = "jdbc:postgresql://${dbConfig.host}:${dbConfig.port}/${dbConfig.database.getOrElse("prisma")}?currentSchema=$schema"
        |    user = "${dbConfig.user}"
        |    password = "${dbConfig.password.getOrElse("")}"
>>>>>>> 61e5fce2
        |  }
        |  numThreads = ${dbConfig.connectionLimit.getOrElse(10)}
        |  connectionTimeout = 5000
        |  $pooled
        |}
      """.stripMargin)
      .resolve
  }
}<|MERGE_RESOLUTION|>--- conflicted
+++ resolved
@@ -10,12 +10,9 @@
 object Databases {
   private lazy val dbDriver = new org.postgresql.Driver
 
-<<<<<<< HEAD
   // PostgreSQL db used for all Prisma schemas (must be in sync with the deploy connector)
   val defaultDatabase = "prisma"
 
-=======
->>>>>>> 61e5fce2
   // Schema to use in the database
   val schema = "public" // default schema
 
@@ -40,15 +37,9 @@
         |database {
         |  dataSourceClass = "slick.jdbc.DriverDataSource"
         |  properties {
-<<<<<<< HEAD
         |    url = "jdbc:postgresql://${dbConfig.host}:${dbConfig.port}/$database?currentSchema=$schema"
         |    user = ${dbConfig.user}
         |    password = ${dbConfig.password.getOrElse("")}
-=======
-        |    url = "jdbc:postgresql://${dbConfig.host}:${dbConfig.port}/${dbConfig.database.getOrElse("prisma")}?currentSchema=$schema"
-        |    user = "${dbConfig.user}"
-        |    password = "${dbConfig.password.getOrElse("")}"
->>>>>>> 61e5fce2
         |  }
         |  numThreads = ${dbConfig.connectionLimit.getOrElse(10)}
         |  connectionTimeout = 5000
