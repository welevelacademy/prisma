package cool.graph.api.database.mutactions.mutactions

import java.sql.SQLIntegrityConstraintViolationException

import cool.graph.api.database.{DataResolver, DatabaseMutationBuilder, NameConstraints, RelationFieldMirrorUtils}
import cool.graph.api.database.DatabaseMutationBuilder.MirrorFieldDbValues
import cool.graph.api.database.mutactions.{ClientSqlDataChangeMutaction, ClientSqlStatementResult, MutactionVerificationSuccess}
import cool.graph.api.mutations.ParentInfo
import cool.graph.api.schema.APIErrors
import cool.graph.cuid.Cuid
import cool.graph.shared.models._

import scala.concurrent.ExecutionContext.Implicits.global
import scala.concurrent.Future
import scala.util.{Failure, Success, Try}

/**
  * Notation: It's not important which side you actually put into to or from. the only important
  * thing is that fromField belongs to fromModel
  */
case class AddDataItemToManyRelation(project: Project, parentInfo: ParentInfo, toId: String, toIdAlreadyInDB: Boolean = true)
    extends ClientSqlDataChangeMutaction {

  val relationSide: cool.graph.shared.models.RelationSide.Value = parentInfo.field.relationSide.get

  val aValue: String = if (relationSide == RelationSide.A) parentInfo.where.fieldValueAsString else toId
  val bValue: String = if (relationSide == RelationSide.A) toId else parentInfo.where.fieldValueAsString

<<<<<<< HEAD
  val aValue: String = if (relationSide == RelationSide.A) fromId else toId
  val bValue: String = if (relationSide == RelationSide.A) toId else fromId

  val aModel: Model = relation.getModelA_!(project.schema)
  val bModel: Model = relation.getModelB_!(project.schema)
=======
  val aModel: Model = parentInfo.relation.getModelA_!(project)
  val bModel: Model = parentInfo.relation.getModelB_!(project)
>>>>>>> 919e6834

  private def getFieldMirrors(model: Model, id: String) =
    parentInfo.relation.fieldMirrors
      .filter(mirror => model.fields.map(_.id).contains(mirror.fieldId))
      .map(mirror => {
        val field = project.schema.getFieldById_!(mirror.fieldId)
        MirrorFieldDbValues(
          relationColumnName = RelationFieldMirrorUtils.mirrorColumnName(project, field, parentInfo.relation),
          modelColumnName = field.name,
          model.name,
          id
        )
      })

  val fieldMirrors: List[MirrorFieldDbValues] = getFieldMirrors(aModel, aValue) ++ getFieldMirrors(bModel, bValue)

  override def execute: Future[ClientSqlStatementResult[Any]] = {
    Future.successful(
      ClientSqlStatementResult(
        sqlAction = DatabaseMutationBuilder
          .createRelationRow(project.id, parentInfo.relation.id, Cuid.createCuid(), aValue, bValue, fieldMirrors)))
  }

  override def handleErrors =
    Some({
      // https://dev.mysql.com/doc/refman/5.5/en/error-messages-server.html#error_er_dup_entry
      case e: SQLIntegrityConstraintViolationException if e.getErrorCode == 1062 =>
        APIErrors.ItemAlreadyInRelation()
      case e: SQLIntegrityConstraintViolationException if e.getErrorCode == 1452 =>
        APIErrors.NodeDoesNotExist("")
    })

  override def verify(resolver: DataResolver): Future[Try[MutactionVerificationSuccess]] = {

    if (toIdAlreadyInDB) {
<<<<<<< HEAD
      val toModel = if (relationSide == RelationSide.A) relation.getModelB_!(project.schema) else relation.getModelA_!(project.schema)
=======
      val toModel = if (relationSide == RelationSide.A) parentInfo.relation.getModelB_!(project) else parentInfo.relation.getModelA_!(project)
>>>>>>> 919e6834
      resolver.existsByModelAndId(toModel, toId) map {
        case false => Failure(APIErrors.NodeDoesNotExist(toId))
        case true =>
          (NameConstraints.isValidDataItemId(aValue), NameConstraints.isValidDataItemId(bValue)) match {
            case (false, _)    => Failure(APIErrors.IdIsInvalid(aValue))
            case (true, false) => Failure(APIErrors.IdIsInvalid(bValue))
            case _             => Success(MutactionVerificationSuccess())
          }
      }
    } else {
      Future.successful(
        if (!NameConstraints.isValidDataItemId(aValue)) Failure(APIErrors.IdIsInvalid(aValue))
        else if (!NameConstraints.isValidDataItemId(bValue)) Failure(APIErrors.IdIsInvalid(bValue))
        else Success(MutactionVerificationSuccess()))
    }
    // todo: handle case where the relation table is just being created
//    if (resolver.resolveRelation(relation.id, aValue, bValue).nonEmpty) {
//      return Future.successful(
//          Failure(RelationDoesAlreadyExist(
//                  aModel.name, bModel.name, aValue, bValue)))
//    }

  }

}<|MERGE_RESOLUTION|>--- conflicted
+++ resolved
@@ -26,16 +26,8 @@
   val aValue: String = if (relationSide == RelationSide.A) parentInfo.where.fieldValueAsString else toId
   val bValue: String = if (relationSide == RelationSide.A) toId else parentInfo.where.fieldValueAsString
 
-<<<<<<< HEAD
-  val aValue: String = if (relationSide == RelationSide.A) fromId else toId
-  val bValue: String = if (relationSide == RelationSide.A) toId else fromId
-
-  val aModel: Model = relation.getModelA_!(project.schema)
-  val bModel: Model = relation.getModelB_!(project.schema)
-=======
-  val aModel: Model = parentInfo.relation.getModelA_!(project)
-  val bModel: Model = parentInfo.relation.getModelB_!(project)
->>>>>>> 919e6834
+  val aModel: Model = parentInfo.relation.getModelA_!(project.schema)
+  val bModel: Model = parentInfo.relation.getModelB_!(project.schema)
 
   private def getFieldMirrors(model: Model, id: String) =
     parentInfo.relation.fieldMirrors
@@ -71,11 +63,7 @@
   override def verify(resolver: DataResolver): Future[Try[MutactionVerificationSuccess]] = {
 
     if (toIdAlreadyInDB) {
-<<<<<<< HEAD
-      val toModel = if (relationSide == RelationSide.A) relation.getModelB_!(project.schema) else relation.getModelA_!(project.schema)
-=======
-      val toModel = if (relationSide == RelationSide.A) parentInfo.relation.getModelB_!(project) else parentInfo.relation.getModelA_!(project)
->>>>>>> 919e6834
+      val toModel = if (relationSide == RelationSide.A) parentInfo.relation.getModelB_!(project.schema) else parentInfo.relation.getModelA_!(project.schema)
       resolver.existsByModelAndId(toModel, toId) map {
         case false => Failure(APIErrors.NodeDoesNotExist(toId))
         case true =>
