--- conflicted
+++ resolved
@@ -42,7 +42,8 @@
       .map(x => JsArray(x))
   }
 
-  private def getImportIdentifier(map: Map[String, Any]): ImportIdentifier = ImportIdentifier(map("_typeName").asInstanceOf[String], map("id").asInstanceOf[String])
+  private def getImportIdentifier(map: Map[String, Any]): ImportIdentifier =
+    ImportIdentifier(map("_typeName").asInstanceOf[String], map("id").asInstanceOf[String])
 
   private def convertToImportNode(json: JsValue): ImportNode = {
     val map      = json.convertTo[Map[String, Any]]
@@ -103,19 +104,14 @@
 
   private def generateImportRelationsDBActions(relations: Vector[ImportRelation]): DBIOAction[Vector[Try[Int]], NoStream, Effect.Write] = {
     val x = relations.map { element =>
-<<<<<<< HEAD
-      val fromModel                                                 = project.schema.getModelByName_!(element.left.identifier.typeName)
-      val fromField                                                 = fromModel.getFieldByName_!(element.left.fieldName)
-=======
       val (left, right) = (element.left, element.right) match {
-        case (l, r) if l.fieldName.isDefined    => (l, r)
-        case (l, r) if r.fieldName.isDefined    => (r, l)
-        case _                                  => throw sys.error("Invalid ImportRelation at least one fieldName needs to be defined.")
+        case (l, r) if l.fieldName.isDefined => (l, r)
+        case (l, r) if r.fieldName.isDefined => (r, l)
+        case _                               => throw sys.error("Invalid ImportRelation at least one fieldName needs to be defined.")
       }
 
-      val fromModel                                                 = project.getModelByName_!(left.identifier.typeName)
+      val fromModel                                                 = project.schema.getModelByName_!(left.identifier.typeName)
       val fromField                                                 = fromModel.getFieldByName_!(left.fieldName.get)
->>>>>>> 919e6834
       val relationSide: cool.graph.shared.models.RelationSide.Value = fromField.relationSide.get
       val relation: Relation                                        = fromField.relation.get
 
@@ -127,15 +123,19 @@
     DBIO.sequence(x)
   }
 
-
   //Todo datetime format in here -.-
   private def generateImportListsDBActions(lists: Vector[ImportList]): DBIOAction[Vector[Try[Int]], NoStream, jdbc.MySQLProfile.api.Effect] = {
     val updateListValueActions = lists.flatMap { element =>
-      def isDateTime(fieldName: String) = project.getModelByName_!(element.identifier.typeName).getFieldByName_!(fieldName).typeIdentifier == TypeIdentifier.DateTime
+      def isDateTime(fieldName: String) =
+        project.getModelByName_!(element.identifier.typeName).getFieldByName_!(fieldName).typeIdentifier == TypeIdentifier.DateTime
 
       element.values.map {
-        case (fieldName, values) if isDateTime(fieldName)=> DatabaseMutationBuilder.pushScalarList(project.id, element.identifier.typeName, fieldName, element.identifier.id, values.map(dateTimeFromISO8601)).asTry
-        case (fieldName, values) => DatabaseMutationBuilder.pushScalarList(project.id, element.identifier.typeName, fieldName, element.identifier.id, values).asTry
+        case (fieldName, values) if isDateTime(fieldName) =>
+          DatabaseMutationBuilder
+            .pushScalarList(project.id, element.identifier.typeName, fieldName, element.identifier.id, values.map(dateTimeFromISO8601))
+            .asTry
+        case (fieldName, values) =>
+          DatabaseMutationBuilder.pushScalarList(project.id, element.identifier.typeName, fieldName, element.identifier.id, values).asTry
       }
     }
     DBIO.sequence(updateListValueActions)
