--- conflicted
+++ resolved
@@ -11,15 +11,9 @@
 case class UpdateDataItemByUniqueFieldIfInRelationWith(project: Project, parentInfo: ParentInfo, where: NodeSelector, args: CoolArgs)
     extends ClientSqlDataChangeMutaction {
 
-<<<<<<< HEAD
-  val relation: Relation      = fromField.relation.get
-  val aModel: Model           = relation.getModelA_!(project.schema)
-  val updateByUniqueValueForB = aModel.name == fromModel.name
-=======
-  val aModel: Model           = parentInfo.relation.getModelA_!(project)
+  val aModel: Model           = parentInfo.relation.getModelA_!(project.schema)
   val updateByUniqueValueForB = aModel.name == parentInfo.model.name
   val scalarArgs              = args.nonListScalarArgumentsAsCoolArgs(where.model)
->>>>>>> 919e6834
 
   override def execute: Future[ClientSqlStatementResult[Any]] = Future.successful {
     val action = if (updateByUniqueValueForB) {
