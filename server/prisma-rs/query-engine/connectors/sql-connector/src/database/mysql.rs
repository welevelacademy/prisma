use crate::{
<<<<<<< HEAD
    error::SqlError,
    query_builder::{read::ManyRelatedRecordsWithUnionAll, write::WriteQueryBuilder},
    RawQuery, SqlResult, SqlRow, ToSqlRow, Transaction, Transactional,
=======
    error::SqlError, query_builder::ManyRelatedRecordsWithUnionAll, RawQuery, SqlRow, ToSqlRow, Transaction,
    Transactional, WriteQueryBuilder,
>>>>>>> 987243ce
};
use chrono::{DateTime, Duration, NaiveDate, NaiveDateTime, Utc};
use connector::{self, error::*};
use datamodel::configuration::Source;
use mysql_client as my;
use prisma_common::config::{ConnectionLimit, ConnectionStringConfig, ExplicitConfig, PrismaDatabase};
use prisma_models::{GraphqlId, InternalDataModelRef, PrismaValue, TypeIdentifier, EnumValue};
use prisma_query::{
    ast::*,
    visitor::{self, Visitor},
};
use r2d2_mysql::pool::MysqlConnectionManager;
use serde_json::{Map, Number, Value};
use std::convert::TryFrom;
use url::Url;
use uuid::Uuid;

type Pool = r2d2::Pool<MysqlConnectionManager>;

/// The World's Most Advanced Open Source Relational Database
pub struct Mysql {
    pool: Pool,
}

impl TryFrom<&Box<dyn Source>> for Mysql {
    type Error = SqlError;

    /// Todo connection limit configuration
    fn try_from(source: &Box<dyn Source>) -> crate::Result<Mysql> {
        let mut builder = my::OptsBuilder::new();
        let url = Url::parse(source.url())?;
        let db_name = match url.path_segments() {
            Some(mut segments) => segments.next().unwrap_or("mysql"),
            None => "mysql",
        };

        builder.ip_or_hostname(url.host_str());
        builder.tcp_port(url.port().unwrap_or(3306));
        builder.user(Some(url.username()));
        builder.pass(url.password());
        builder.db_name(Some(db_name));
        builder.verify_peer(false);
        builder.stmt_cache_size(Some(1000));

        let manager = MysqlConnectionManager::new(builder);
        let pool = r2d2::Pool::builder().max_size(10).build(manager)?;

        Ok(Self { pool })
    }
}

impl TryFrom<&PrismaDatabase> for Mysql {
    type Error = ConnectorError;

    fn try_from(db: &PrismaDatabase) -> connector::Result<Self> {
        match db {
            PrismaDatabase::ConnectionString(ref config) => Ok(Mysql::try_from(config)?),
            PrismaDatabase::Explicit(ref config) => Ok(Mysql::try_from(config)?),
            _ => Err(ConnectorError::DatabaseCreationError(
                "Could not understand the configuration format.",
            )),
        }
    }
}

impl TryFrom<&ExplicitConfig> for Mysql {
    type Error = SqlError;

    fn try_from(e: &ExplicitConfig) -> crate::Result<Self> {
        let db_name = e.database.as_ref().map(|x| x.as_str()).unwrap_or("mysql");
        let mut builder = my::OptsBuilder::new();

        builder.ip_or_hostname(Some(e.host.as_str()));
        builder.tcp_port(e.port);
        builder.user(Some(e.user.as_str()));
        builder.db_name(Some(db_name));
        builder.pass(e.password.as_ref().map(|p| p.as_str()));
        builder.verify_peer(false);
        builder.stmt_cache_size(Some(1000));

        let manager = MysqlConnectionManager::new(builder);
        let pool = r2d2::Pool::builder().max_size(e.limit()).build(manager)?;

        Ok(Self { pool })
    }
}

impl TryFrom<&ConnectionStringConfig> for Mysql {
    type Error = SqlError;

    fn try_from(s: &ConnectionStringConfig) -> crate::Result<Self> {
        let db_name = s.database.as_ref().map(|x| x.as_str()).unwrap_or("mysql");
        let mut builder = my::OptsBuilder::new();

        builder.ip_or_hostname(s.uri.host_str());
        builder.tcp_port(s.uri.port().unwrap_or(3306));
        builder.user(Some(s.uri.username()));
        builder.db_name(Some(db_name));
        builder.pass(s.uri.password());
        builder.verify_peer(false);
        builder.stmt_cache_size(Some(1000));

        let manager = MysqlConnectionManager::new(builder);
        let pool = r2d2::Pool::builder().max_size(s.limit()).build(manager)?;

        Ok(Self { pool })
    }
}

impl Transactional for Mysql {
    type ManyRelatedRecordsBuilder = ManyRelatedRecordsWithUnionAll;

    fn with_transaction<F, T>(&self, _: &str, f: F) -> crate::Result<T>
    where
        F: FnOnce(&mut Transaction) -> crate::Result<T>,
    {
        self.with_conn(|conn| {
            let mut tx = conn.start_transaction(true, None, None)?;
            let result = f(&mut tx);

            if result.is_ok() {
                tx.commit()?;
            }

            result
        })
    }
}

impl<'a> Transaction for my::Transaction<'a> {
    fn write(&mut self, q: Query) -> crate::Result<Option<GraphqlId>> {
        let (sql, params) = visitor::Mysql::build(q);
        debug!("{}\n{:?}", sql, params);

        let mut stmt = self.prepare(&sql)?;
        let result = stmt.execute(params)?;

        Ok(Some(GraphqlId::from(result.last_insert_id())))
    }

    fn filter(&mut self, q: Query, idents: &[TypeIdentifier]) -> crate::Result<Vec<SqlRow>> {
        let (sql, params) = visitor::Mysql::build(q);
        debug!("{}\n{:?}", sql, params);

        let mut stmt = self.prepare(&sql)?;
        let rows = stmt.execute(params)?;
        let mut result = Vec::new();

        for row in rows {
            result.push(row?.to_sql_row(idents)?);
        }

        Ok(result)
    }

    fn truncate(&mut self, internal_data_model: InternalDataModelRef) -> crate::Result<()> {
        self.write(Query::from("SET FOREIGN_KEY_CHECKS=0"))?;

        for delete in WriteQueryBuilder::truncate_tables(internal_data_model) {
            if let Err(e) = self.delete(delete) {
                self.write(Query::from("SET FOREIGN_KEY_CHECKS=1"))?;
                return Err(e);
            }
        }

        self.write(Query::from("SET FOREIGN_KEY_CHECKS=1"))?;

        Ok(())
    }

    fn raw(&mut self, q: RawQuery) -> crate::Result<Value> {
        let mut stmt = self.prepare(&q.0)?;

        if q.is_select() {
            let rows = stmt.execute(())?;
            let mut result = Vec::new();

            for row in rows {
                let mut object = Map::new();
                let row = row?;
                let columns = row.columns();

                for (idx, raw_value) in row.unwrap().iter().enumerate() {
                    let js_value = match raw_value {
                        my::Value::NULL => Value::Null,
                        my::Value::Bytes(b) => Value::String(String::from_utf8(b.to_vec())?),
                        my::Value::Int(i) => Value::Number(Number::from(*i)),
                        my::Value::UInt(i) => Value::Number(Number::from(*i)),
                        my::Value::Float(f) => Value::Number(Number::from_f64(*f).unwrap()),
                        my::Value::Date(year, month, day, hour, min, sec, _) => {
                            let naive = NaiveDate::from_ymd(*year as i32, *month as u32, *day as u32).and_hms(
                                *hour as u32,
                                *min as u32,
                                *sec as u32,
                            );

                            let dt: DateTime<Utc> = DateTime::from_utc(naive, Utc);
                            Value::String(dt.to_rfc3339())
                        }
                        my::Value::Time(is_neg, days, hours, minutes, seconds, micros) => {
                            let days = Duration::days(*days as i64);
                            let hours = Duration::hours(*hours as i64);
                            let minutes = Duration::minutes(*minutes as i64);
                            let seconds = Duration::seconds(*seconds as i64);
                            let micros = Duration::microseconds(*micros as i64);

                            let time = days
                                .checked_add(&hours)
                                .and_then(|t| t.checked_add(&minutes))
                                .and_then(|t| t.checked_add(&seconds))
                                .and_then(|t| t.checked_add(&micros))
                                .unwrap();

                            let duration = time.to_std().unwrap();
                            let f_time = duration.as_secs() as f64 + duration.subsec_micros() as f64 * 1e-6;

                            Value::Number(Number::from_f64(if *is_neg { -f_time } else { f_time }).unwrap())
                        }
                    };

                    let column_name: String = columns[idx].name_str().into_owned();

                    object.insert(column_name, js_value);
                }

                result.push(Value::Object(object));
            }

            Ok(Value::Array(result))
        } else {
            let result = stmt.execute(())?;

            Ok(Value::Number(Number::from(result.affected_rows())))
        }
    }
}

impl ToSqlRow for my::Row {
    fn to_sql_row<'b, T>(&'b self, idents: T) -> crate::Result<SqlRow>
    where
        T: IntoIterator<Item = &'b TypeIdentifier>,
    {
        fn convert(row: &my::Row, i: usize, typid: &TypeIdentifier) -> crate::Result<PrismaValue> {
            let result = match typid {
                TypeIdentifier::String => match row.get_opt(i) {
                    Some(val) => val.map(|val| PrismaValue::String(val)).unwrap_or(PrismaValue::Null),
                    None => PrismaValue::Null,
                },
                TypeIdentifier::GraphQLID | TypeIdentifier::Relation => match row.as_ref(i) {
                    Some(val) => match val {
                        my::Value::Int(i) => PrismaValue::GraphqlId(GraphqlId::from(*i)),
                        my::Value::UInt(i) => PrismaValue::GraphqlId(GraphqlId::from(*i)),
                        my::Value::Bytes(_) => match row.get_opt(i) {
                            Some(val) => {
                                let val: Vec<u8> = val?;
                                PrismaValue::GraphqlId(GraphqlId::try_from(val)?)
                            }
                            _ => PrismaValue::Null,
                        },
                        my::Value::NULL => PrismaValue::Null,
                        _ => unreachable!(),
                    },
                    None => PrismaValue::Null,
                },
                TypeIdentifier::Float => match row.get_opt(i) {
                    Some(val) => val.map(|val| PrismaValue::Float(val)).unwrap_or(PrismaValue::Null),
                    None => PrismaValue::Null,
                },
                TypeIdentifier::Int => match row.get_opt(i) {
                    Some(val) => val.map(|val| PrismaValue::Int(val)).unwrap_or(PrismaValue::Null),
                    None => PrismaValue::Null,
                },
                TypeIdentifier::Boolean => match row.get_opt(i) {
                    Some(val) => val.map(|val| PrismaValue::Boolean(val)).unwrap_or(PrismaValue::Null),
                    None => PrismaValue::Null,
                },
                TypeIdentifier::Enum => match row.get_opt(i) {
                    Some(val) => val.map(|val: String| PrismaValue::Enum(EnumValue::string(val.clone(), val))).unwrap_or(PrismaValue::Null),
                    None => PrismaValue::Null,
                },
                TypeIdentifier::Json => match row.get_opt(i) {
                    Some(val) => val
                        .map(|val| {
                            let val: Vec<u8> = val;
                            PrismaValue::Json(serde_json::from_slice(val.as_slice()).unwrap())
                        })
                        .unwrap_or(PrismaValue::Null),
                    None => PrismaValue::Null,
                },
                TypeIdentifier::UUID => match row.get_opt(i) {
                    Some(val) => val
                        .map(|val| {
                            let val: Vec<u8> = val;
                            let uuid = Uuid::from_slice(val.as_slice()).unwrap();
                            PrismaValue::Uuid(uuid)
                        })
                        .unwrap_or(PrismaValue::Null),
                    None => PrismaValue::Null,
                },
                TypeIdentifier::DateTime => match row.get_opt(i) {
                    Some(val) => val
                        .map(|val| {
                            let ts: NaiveDateTime = val;
                            PrismaValue::DateTime(DateTime::<Utc>::from_utc(ts, Utc))
                        })
                        .unwrap_or(PrismaValue::Null),
                    None => PrismaValue::Null,
                },
            };

            Ok(result)
        }

        let mut row = SqlRow::default();

        for (i, typid) in idents.into_iter().enumerate() {
            row.values.push(convert(self, i, typid)?);
        }

        Ok(row)
    }
}

impl Mysql {
    fn with_conn<F, T>(&self, f: F) -> crate::Result<T>
    where
        F: FnOnce(&mut r2d2::PooledConnection<MysqlConnectionManager>) -> crate::Result<T>,
    {
        let mut conn = self.pool.get()?;
        let result = f(&mut conn);
        result
    }
}<|MERGE_RESOLUTION|>--- conflicted
+++ resolved
@@ -1,12 +1,6 @@
 use crate::{
-<<<<<<< HEAD
-    error::SqlError,
-    query_builder::{read::ManyRelatedRecordsWithUnionAll, write::WriteQueryBuilder},
-    RawQuery, SqlResult, SqlRow, ToSqlRow, Transaction, Transactional,
-=======
-    error::SqlError, query_builder::ManyRelatedRecordsWithUnionAll, RawQuery, SqlRow, ToSqlRow, Transaction,
-    Transactional, WriteQueryBuilder,
->>>>>>> 987243ce
+    error::SqlError, query_builder::{WriteQueryBuilder, ManyRelatedRecordsWithUnionAll}, RawQuery, SqlRow, ToSqlRow, Transaction,
+    Transactional,
 };
 use chrono::{DateTime, Duration, NaiveDate, NaiveDateTime, Utc};
 use connector::{self, error::*};
