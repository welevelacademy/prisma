---
alias: iquaecuj6b
description: Upgrade to 1.7
---

# Upgrade to 1.7

## Overview

The [1.7 release](https://github.com/graphcool/prisma/releases/tag/1.7.0) of Prisma introduces a few major changes for the deployment process of a Prisma API. These changes mainly concern the service configuration within [`prisma.yml`](!alias-ufeshusai8) and a few commands of the Prisma CLI.

All changes are **backwards-compatible**, meaning there is no necessity to incorporate the changes right away. In general, the CLI will help you perform the required changes automatically where possible.

There are two main cases for how the CLI is helping you with the migration:

- **Your API is deployed to a [Prisma Cloud](https://www.prisma.io/cloud) server**: The CLI _automatically_ adjusts `prisma.yml` and writes the new `endpoint` property into it (while removing `service`, `stage` and `cluster`).
- **Your API is _NOT_ deployed to a [Prisma Cloud](https://www.prisma.io/cloud) server**: The CLI prints a warning and provides hints how to perform the updates (see below for more info).

## Terminology

- **Prisma Clusters** are renamed to **Prisma Servers**
- **Development Clusters** are renamed to **Prisma Sandbox**

## Service configuration in `prisma.yml`

### New YAML structure

The service configuration inside `prisma.yml` is based on a new YAML structure (find the updated docs [here](https://www.prisma.io/docs/reference/service-configuration/prisma.yml/yaml-structure-ufeshusai8)):

- The `service`, `stage` and `cluster` properties have been removed.
- A new property called `endpoint` has been added. The new `endpoint` effectively encodes the information of the three removed properties.
- A new property called `post-deploy` has been added (see [Post deployment hooks](#post-deployment-hooks) for more info).
- The `disableAuth` property has been removed. If you don't want your Prisma API to require authentication, simply omit the `secret` property.
- The `schema` property has been removed. Note that the Prisma CLI will not by default download the GraphQL schema (commonly called `prisma.graphql`) for your Prisma API any more! If you want to get access to the GraphQL schema of your Prisma API, you need to configure a [post deploment hook](#post-deployment-hooks) accordingly.

#### Example: Local deployment

Consider this **outdated** version of `prisma.yml`:

```yml
service: myservice
stage: dev
cluster: local

datamodel: datamodel.graphql
```

After migrated to **Prisma 1.7**, the file will have the following structure:

```yml
endpoint: http://localhost:4466/myservice/dev
datamodel: datamodel.graphql
```

### Example: Deploying to a Prisma Sandbox in the Cloud

Consider this **outdated** version of `prisma.yml`:

```yml
service: myservice
stage: dev
cluster: public-crocusraccoon-3/prisma-eu1

datamodel: datamodel.graphql
```

After migrated to **Prisma 1.7**, the file will have the following structure:

```yml
endpoint: https://eu1.prisma.sh/public-crocusraccoon-3/myservice/dev
datamodel: datamodel.graphql
```

### Introducing `default` service name and `default` stage

For convenience, two special values for the _service name_ and _stage_ parts of the Prisma `endpoint` have been introduced. Both values are called `default`. If not explicitly provided, the CLI will automatically infer them.

Concretely, this means that whenever the _service name_ and _stage_ are called `default`, you can omit them in the `endpoint` property of `prisma.yml`.

For example:

- `http://localhost:4466/default/default` can be written as `http://localhost:4466/`
- `https://eu1.prisma.sh/public-helixgoose-752/default/default` can be written as `https://eu1.prisma.sh/public-helixgoose-752/`

This is also relevant for the `/import` and `/export` endpoints of your API.

For example:

- `http://localhost:4466/default/default/import` can be written as `http://localhost:4466/import`
- `https://eu1.prisma.sh/public-helixgoose-752/default/default/export` can be written as `https://eu1.prisma.sh/public-helixgoose-752/export`

### Post deployment hooks

In Prisma 1.7, you can specify arbitrary terminal commands to be executed by the Prisma CLI after a deployment (i.e. after `prisma deploy` has terminated).

Here is an example that performs three tasks after a deployment:

1. Print "Deployment finished"
1. Download the GraphQL schema for the `db` project specified in `.graphqlconfig.yml`
1. Invoke code generation as specified in `.graphqlconfig.yml`

```yml
# in database/prisma.yml
hooks:
  post-deploy:
    - echo "Deployment finished"
    - graphql get-schema --project db
    - graphql prepare
```

## Prisma CLI

### Deprecating `local` commands

The `prisma local` commands are being deprecated in favor of using Docker commands directly. `prisma local` provided a convenient abstraction for certain Docker workflows. In 1.7, everything related to these Docker worfklows can be done manually using the [Docker CLI](https://docs.docker.com/engine/reference/commandline/cli/).

When running `prisma init` in Prisma 1.7, the CLI generates a `docker-compose.yml` file that specifies the images for two Docker containers:

- `prisma`: This is the image for the Prisma API that turns your database into a GraphQL API.
- `db`: This is the image for the connected database, e.g. `mysql`.

Here's what the raw version of this generated `docker-compose.yml` file:

```yml
version: '3'
services:
  prisma:
    image: prismagraphql/prisma:1.7
    restart: always
    ports:
    - "4466:4466"
    environment:
      PRISMA_CONFIG: |
        managementApiSecret: my-server-secret-123
        port: 4466
        databases:
          default:
            connector: mysql  # or `postgres`
            host: db
            port: 3306        # or `5432` for `postgres`
            user: root
            password: prisma
  db:
    container_name: prisma-db
    image: mysql:5.7
    restart: always
    environment:
      MYSQL_USER: root
      MYSQL_ROOT_PASSWORD: prisma
```

> **Note**: You can learn more about the different properties of the `docker-compose.yml` file in the [reference](!alias-aira9zama5) or directly in the [Docker documentation](https://docs.docker.com/compose/compose-file/).

### Authenticating against Prisma servers running on Docker

When using the Prisma CLI to deploy and manage your Prisma APIs against a Docker-based [Prisma server](!alias-eu2ood0she), the CLI needs to authenticate its interactions (otherwise anyone with access to the endpoint of the server would be able to arbitrarily modify your Prisma APIs).

In previous Prisma versions, the CLI used an _asymmetric_ authentication approach based on a public/private-keypair. The public key was deployed along with the Prisma cluster and the private key was stored in the _cluster registry_ as the `clusterSecret`. This `clusterSecret` was used by the CLI to authenticate its requests.

With Prisma 1.7, a _symmetric_ authentication approach is introduced. This means the key stored on the deployed Prisma server is identical to the key used by the CLI.

#### Providing the key to the Prisma server

Prisma servers running on Docker receive their keys via the `managementApiSecret` key in `docker-compose.yml`. When deploying the Prisma server using `docker-compose up -d`, the key will be stored on the server. Every request made by the CLI (e.g. `prisma deploy`) now needs to be authenticated with that key.

Here is an example where the `managementApiSecret` key is set to `my-server-secret-123`:

```yml
version: '3'
services:
  prisma:
    image: prismagraphql/prisma:1.7
    restart: always
    ports:
    - "4466:4466"
    environment:
      PRISMA_CONFIG: |
        managementApiSecret: my-server-secret-123
        port: 4466
        databases:
          default:
            connector: mysql  # or `postgres`
            active: true
            host: db
            port: 3306        # or `5432` for `postgres`
            user: root
            password: prisma
  db:
    container_name: prisma-db
    image: mysql:5.7
    restart: always
    environment:
      MYSQL_USER: root
      MYSQL_ROOT_PASSWORD: prisma
```

#### Authenticating requests made by the Prisma CLI

Whenever the CLI makes requests against the server (e.g. `prisma deploy`), it needs to authenticate using the same key that was stored on the Prisma server. But where does it get the key from?

You need to explicitly set the key using the `PRISMA_MANAGEMENT_API_SECRET` environment variable. The easiest way to do so is by using a [`.env`](https://www.npmjs.com/package/dotenv)-file which is automatically "understood" by the Prisma CLI.

Here is an example for a `.env`-file which defines the `my-server-secret-123` key as the `PRISMA_MANAGEMENT_API_SECRET` environment variable. This will allow the Prisma CLI to authenticate against the Prisma server it is talking to:

```
PRISMA_MANAGEMENT_API_SECRET="my-server-secret-123"
```

### Download the Prisma GraphQL schema and invoking codegen

In Prisma 1.7, the Prisma CLI is not automatically taking care of downloading the GraphQL schema (commonly called `prisma.graphql`) for the deployed Prisma API after a deployment any more. If you need the file in your project, you need to download it via a [post deployment hook](#post-deployment-hook).

Similarly, if you're using code generation that is configured via [GraphQL Config](https://github.com/graphcool/graphql-config), you also need to explicitly invoke `graphql prepare` for the code being generated.

Here is the example of a `.graphqlconfig.yml` file that specifies that:

- the Prisma GraphQL schema should be stored in a file called `generated/prisma.graphql`
- the corresponding TypeScript type definitions should be written to a file called `generated/prisma.ts`

```yml
projects:
  prisma:
    schemaPath: generated/prisma.graphql
    extensions:
      prisma: prisma.yml
      prepare-binding:
        output: generated/prisma.ts
        generator: prisma-ts
```

The corresponding post deployment hook in `prisma.yml` for downloading the schema and invoking the code generation needs to be configured as follows:

```yml
hooks:
  post-deploy:
    - graphql get-schema --project prisma
    - graphql prepare
```

<<<<<<< HEAD
## Common Errors

### Invalid prisma.yml file prisma.yml should NOT have additional properties.

You can read more about this error and how to fix it [in the Forum](https://www.graph.cool/forum/t/how-to-fix-invalid-prisma-yml-file-prisma-yml-should-not-have-additional-properties-additionalproperty-endpoint-errors/3303).
=======
### Bootstrap a GraphQL server

Note that in Prisma 1.7, the `--boilerplate` option has been removed from the `prisma init` command. This means you can not bootstrap an entire GraphQL server based on a [GraphQL boilerplate](https://github.com/graphql-boilerplates) project any more.

To bootstrap a GraphQL server based on a GraphQL boilerplate project, use the `graphql create` command from the [GraphQL CLI](https://github.com/graphql-cli/graphql-cli):

```bash
# Install the GraphQL CLI
npm install -g graphql-cli

# Choose a boilerplate from the interactive prompt ...
graphql create myapp 

# ...or directly select a boilerplate project via the `--boilerplate` option (e.g. `typescript-advanced`)
graphql create myapp --boilerplate typescript-advanced
```
>>>>>>> 8d5c55e8
<|MERGE_RESOLUTION|>--- conflicted
+++ resolved
@@ -237,13 +237,6 @@
     - graphql prepare
 ```
 
-<<<<<<< HEAD
-## Common Errors
-
-### Invalid prisma.yml file prisma.yml should NOT have additional properties.
-
-You can read more about this error and how to fix it [in the Forum](https://www.graph.cool/forum/t/how-to-fix-invalid-prisma-yml-file-prisma-yml-should-not-have-additional-properties-additionalproperty-endpoint-errors/3303).
-=======
 ### Bootstrap a GraphQL server
 
 Note that in Prisma 1.7, the `--boilerplate` option has been removed from the `prisma init` command. This means you can not bootstrap an entire GraphQL server based on a [GraphQL boilerplate](https://github.com/graphql-boilerplates) project any more.
@@ -260,4 +253,9 @@
 # ...or directly select a boilerplate project via the `--boilerplate` option (e.g. `typescript-advanced`)
 graphql create myapp --boilerplate typescript-advanced
 ```
->>>>>>> 8d5c55e8
+
+## Common Errors
+
+### Invalid prisma.yml file prisma.yml should NOT have additional properties.
+
+You can read more about this error and how to fix it [in the Forum](https://www.graph.cool/forum/t/how-to-fix-invalid-prisma-yml-file-prisma-yml-should-not-have-additional-properties-additionalproperty-endpoint-errors/3303).