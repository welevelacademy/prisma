import { Command, flags, Flags } from 'prisma-cli-engine'
import { EndpointDialog, DatabaseCredentials } from '../../utils/EndpointDialog'
import {
  PostgresConnector,
  PrismaDBClient,
  MongoConnector,
  Connectors,
<<<<<<< HEAD
  MysqlConnector,
=======
>>>>>>> 117f9792
} from 'prisma-db-introspection'
import * as path from 'path'
import * as fs from 'fs'
import { prettyTime } from '../../util'
import chalk from 'chalk'
import { Client as PGClient } from 'pg'
import { MongoClient } from 'mongodb'
import { Parser, DatabaseType, Renderers } from 'prisma-datamodel'
import { IConnector } from 'prisma-db-introspection/dist/common/connector'
<<<<<<< HEAD
import { createConnection } from 'mysql'
import { omit } from 'lodash'
=======
>>>>>>> 117f9792

export default class IntrospectCommand extends Command {
  static topic = 'introspect'
  static description = 'Introspect database schema(s) of service'
  static flags: Flags = {
    interactive: flags.boolean({
      char: 'i',
      description: 'Interactive mode',
    }),
    /**
     * Postgres Params
     */
    ['pg-host']: flags.string({
      description: 'Name of the Postgres host',
    }),
    ['pg-port']: flags.string({
      description: 'The Postgres port. Default: 5432',
      defaultValue: '5432',
    }),
    ['pg-user']: flags.string({
      description: 'The Postgres user',
    }),
    ['pg-password']: flags.string({
      description: 'The Postgres password',
    }),
    ['pg-db']: flags.string({
      description: 'The Postgres database',
    }),
    ['pg-ssl']: flags.boolean({
      description: 'Enable ssl for postgres',
    }),
    ['pg-schema']: flags.string({
      description: 'Name of the Postgres schema',
    }),

    /**
     * MySQL Params
     */
    ['mysql-host']: flags.string({
      description: 'Name of the MySQL host',
    }),
    ['mysql-port']: flags.string({
      description: 'The MySQL port. Default: 3306',
      defaultValue: '3306',
    }),
    ['mysql-user']: flags.string({
      description: 'The MySQL user',
    }),
    ['mysql-password']: flags.string({
      description: 'The MySQL password',
    }),
    ['mysql-db']: flags.string({
      description: 'The MySQL database',
    }),

    /**
     * Mongo Params
     */
    ['mongo-uri']: flags.string({
      description: 'Mongo connection string',
    }),
    ['mongo-db']: flags.string({
      description: 'Mongo database',
    }),

    /**
     * Temporary flag needed to test Datamodel v2
     */
    ['prototype']: flags.boolean({
      description:
        'Output Datamodel v2. Note: This is a temporary flag for debugging',
    }),
  }
  static hidden = false
  async run() {
    const { interactive, prototype } = this.flags
    const pgHost = this.flags['pg-host']
    const pgPort = this.flags['pg-port']
    const pgUser = this.flags['pg-user']
    const pgPassword = this.flags['pg-password']
    const pgDb = this.flags['pg-db']
    const pgSsl = this.flags['pg-ssl']
    // we need to be able to override it later with the interactive flow
    let pgSchema = this.flags['pg-schema']

    const mongoUri = this.flags['mongo-uri']
    let mongoDb = this.flags['mongo-db']

    const mysqlHost = this.flags['mysql-host']
    const mysqlPort = this.flags['mysql-port']
    const mysqlUser = this.flags['mysql-user']
    const mysqlPassword = this.flags['mysql-password']
    let mysqlDb = this.flags['mysql-db']

    const endpointDialog = new EndpointDialog({
      out: this.out,
      client: this.client,
      env: this.env,
      config: this.config,
      definition: this.definition,
      shouldAskForGenerator: false,
    })

    let client
    let connector: IConnector
    let databaseType: DatabaseType

    /**
     * Handle MongoDB CLI args
     */

    if (mongoUri && !mongoDb) {
      throw new Error(
        `You provided mongo-uri, but not the required option mongo-db`,
      )
    }

    if (mongoDb && !mongoUri) {
      throw new Error(
        `You provided mongo-db, but not the required option mongo-uri`,
      )
    }

    if (mongoDb && mongoUri) {
      client = await this.connectToMongo({
        type: 'mongo',
        uri: mongoUri!,
        database: mongoDb!,
      })
      connector = new MongoConnector(client)
      databaseType = DatabaseType.mongo
    }

    const mysqlFlagsProvided =
      mysqlHost && mysqlPort && mysqlUser && mysqlPassword

    if (mysqlFlagsProvided) {
      client = createConnection({
        host: mysqlHost,
        port: parseInt(mysqlPort, 10),
        user: mysqlUser,
        password: mysqlPassword,
        database: mysqlDb,
        // multipleStatements: true
      })

      await new Promise((resolve, reject) => {
        client.connect(err => {
          if (err) {
            reject(err)
          } else {
            resolve()
          }
        })
      })

      connector = Connectors.create(DatabaseType.mysql, client)
      databaseType = DatabaseType.mysql
    }

    /**
     * Handle Postgres CLI args
     */

    const requiredPostgresArgs = {
      'pg-host': pgHost,
      'pg-user': pgUser,
      'pg-password': pgPassword,
      'pg-db': pgDb,
      'pg-schema': pgSchema,
    }

    // CONTINUE: Check if either none or all args are present
    const pgArgsEntries = Object.entries(requiredPostgresArgs)
    const notProvidedArgs = pgArgsEntries.filter(([_, value]) => !value)
    if (
      notProvidedArgs.length > 0 &&
      notProvidedArgs.length < pgArgsEntries.length
    ) {
      throw new Error(
        `If you provide one of the pg- arguments, you need to provide all of them. The arguments ${notProvidedArgs
          .map(([k]) => k)
          .join(', ')} are missing.`,
      )
    }

    if (notProvidedArgs.length === 0) {
      client = new PGClient({
        host: pgHost,
        port: parseInt(pgPort, 10),
        user: pgUser,
        password: pgPassword,
        database: pgDb,
        ssl: pgSsl,
      })
      await client.connect()
      connector = new PostgresConnector(client)
      databaseType = DatabaseType.postgres
    }

    try {
      await this.definition.load(this.flags)
      const service = this.definition.service!
      const stage = this.definition.stage!
      const cluster = this.definition.getCluster()
      const workspace = this.definition.getWorkspace()
      this.env.setActiveCluster(cluster!)
      await this.client.initClusterClient(cluster!, service!, stage, workspace!)
    } catch (e) {
      //
    }

    try {
      if (!interactive) {
        if (!mysqlFlagsProvided && (await this.hasExecuteRaw())) {
          client = new PrismaDBClient(this.definition)
          await client.connect()
<<<<<<< HEAD
          connector = new MysqlConnector(client)
          databaseType = DatabaseType.mysql
=======
          databaseType = client.databaseType
          connector = Connectors.create(databaseType, client)
>>>>>>> 117f9792
        }
      }
    } catch (e) {
      // console.error(e)
    }

    if (!client || !connector!) {
      const credentials = await endpointDialog.getDatabase(true)
      if (credentials.type === 'postgres') {
        client = new PGClient(credentials)
        connector = new PostgresConnector(client)
        databaseType = DatabaseType.postgres
        await client.connect()
        pgSchema = credentials.schema
      } else if (credentials.type === 'mysql') {
        // we omit ssl as the mysql driver uses the parameter differently and requires a string instead of a boolean
        const credentialsWithoutSsl = omit<DatabaseCredentials, 'ssl'>(
          credentials,
          ['ssl'],
        )
        client = createConnection(credentialsWithoutSsl)

        await new Promise((resolve, reject) => {
          client.connect(err => {
            if (err) {
              reject(err)
            } else {
              resolve()
            }
          })
        })

        connector = Connectors.create(DatabaseType.mysql, client)
        databaseType = DatabaseType.mysql
        mysqlDb = credentials.schema
      } else if (credentials.type === 'mongo') {
        client = await this.connectToMongo(credentials)
        connector = new MongoConnector(client)
        mongoDb = credentials.database
        databaseType = DatabaseType.mongo
        await client.connect()
      }
    }

    let schemas
    const before = Date.now()
    try {
      schemas = await connector!.listSchemas()
    } catch (e) {
      throw new Error(`Could not connect to database. ${e.message}`)
    }
    /**
     * Check, if the provided schema exists in the database.
     * This functionality is the same for Mongo and Postgres
     */
    if (schemas && schemas.length > 0) {
      let schema
      if (schemas.length === 1) {
        schema = schemas[0]
      } else if (pgSchema) {
        const exists = schemas.includes(pgSchema)
        if (!exists) {
          throw new Error(
            `The provided Postgres Schema ${pgSchema} does not exist. Choose one of ${schemas.join(
              ', ',
            )}`,
          )
        }
        schema = pgSchema
      } else if (mysqlDb) {
        const exists = schemas.includes(mysqlDb)
        if (!exists) {
          throw new Error(
            `The provided MySQL Schema ${mysqlDb} does not exist. Choose one of ${schemas.join(
              ', ',
            )}`,
          )
        }
        schema = mysqlDb
      } else if (mongoDb) {
        if (!schemas.includes(mongoDb)) {
          throw new Error(
            `The provided Mongo Database ${mongoDb} does not exist. Choose one of ${schemas.join(
              ', ',
            )}`,
          )
        }

        schema = mongoDb
      } else {
        const databaseDivider =
          databaseType! === DatabaseType.postgres ? '$' : '@'
        const schemaName = `${this.definition.service}${databaseDivider}${
          this.definition.stage
        }`
        const exists = schemas.includes(schemaName)
        schema = exists
          ? schemaName
          : await endpointDialog.selectSchema(
              schemas.filter(
                s =>
                  !s.startsWith(
                    'prisma-temporary-introspection-service' + databaseDivider,
                  ),
              ),
            )
      }

      let datamodel
      if (this.definition.typesString) {
        const ParserInstance = Parser.create(databaseType!)
        datamodel = ParserInstance.parseFromSchemaString(
          this.definition.typesString!,
        )
      }

      this.out.action.start(`Introspecting schema ${chalk.bold(schema)}`)

      const introspection = await connector!.introspect(schema)
      const sdl = datamodel
        ? await introspection.getNormalizedDatamodel(datamodel)
        : await introspection.getDatamodel()
      const numTables = sdl.types.length

      const renderer = Renderers.create(introspection.databaseType, prototype)
      const renderedSdl = renderer.render(sdl)

      // Mongo has .close, Postgres .end
      if (typeof client.close === 'function') {
        await client.close()
      } else {
        await client.end()
      }
      if (numTables === 0) {
        this.out.log(
          chalk.red(
            `\n${chalk.bold(
              'Error: ',
            )}The provided database doesn't contain any tables. Please provide another database.`,
          ),
        )
        this.out.exit(1)
      }
      const prototypeFileName = prototype ? '-prototype' : ''
      const fileName = `datamodel${prototypeFileName}-${new Date().getTime()}.prisma`
      const fullFileName = path.join(this.config.definitionDir, fileName)
      fs.writeFileSync(fullFileName, renderedSdl)
      this.out.action.stop(prettyTime(Date.now() - before))
      this.out.log(
        `Created datamodel definition based on ${numTables} database tables.`,
      )
      this.out.log(`\
${chalk.bold(
        'Created 1 new file:',
      )}    GraphQL SDL-based datamodel (derived from existing database)

  ${chalk.cyan(fileName)}
`)

      if (
        this.definition.definition &&
        !this.definition.definition!.datamodel
      ) {
        await this.definition.load(this.flags)
        this.definition.addDatamodel(fileName)
        this.out.log(
          `Added ${chalk.bold(`datamodel: ${fileName}`)} to prisma.yml`,
        )
      }
    } else {
      throw new Error(`Could not find schema in provided database.`)
    }
  }
  async hasExecuteRaw() {
    try {
      const service = this.definition.service!
      const stage = this.definition.stage!
      const token = this.definition.getToken(service, stage)
      const workspace = this.definition.getWorkspace()
      const introspection = await this.client.introspect(
        service,
        stage,
        token,
        workspace!,
      )
      const introspectionString = JSON.stringify(introspection)
      return introspectionString.includes('executeRaw')
    } catch (e) {
      return false
    }
  }
  connectToMongo(credentials: DatabaseCredentials): Promise<MongoClient> {
    return new Promise((resolve, reject) => {
      if (!credentials.uri) {
        throw new Error(`Please provide the MongoDB connection string`)
      }

      MongoClient.connect(
        credentials.uri,
        { useNewUrlParser: true },
        (err, client) => {
          if (err) {
            reject(err)
          } else {
            if (credentials.database) {
              client.db(credentials.database)
            }
            resolve(client)
          }
        },
      )
    })
  }
}<|MERGE_RESOLUTION|>--- conflicted
+++ resolved
@@ -5,10 +5,6 @@
   PrismaDBClient,
   MongoConnector,
   Connectors,
-<<<<<<< HEAD
-  MysqlConnector,
-=======
->>>>>>> 117f9792
 } from 'prisma-db-introspection'
 import * as path from 'path'
 import * as fs from 'fs'
@@ -18,11 +14,8 @@
 import { MongoClient } from 'mongodb'
 import { Parser, DatabaseType, Renderers } from 'prisma-datamodel'
 import { IConnector } from 'prisma-db-introspection/dist/common/connector'
-<<<<<<< HEAD
 import { createConnection } from 'mysql'
 import { omit } from 'lodash'
-=======
->>>>>>> 117f9792
 
 export default class IntrospectCommand extends Command {
   static topic = 'introspect'
@@ -240,13 +233,8 @@
         if (!mysqlFlagsProvided && (await this.hasExecuteRaw())) {
           client = new PrismaDBClient(this.definition)
           await client.connect()
-<<<<<<< HEAD
-          connector = new MysqlConnector(client)
-          databaseType = DatabaseType.mysql
-=======
           databaseType = client.databaseType
           connector = Connectors.create(databaseType, client)
->>>>>>> 117f9792
         }
       }
     } catch (e) {
