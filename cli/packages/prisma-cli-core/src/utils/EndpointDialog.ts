--- conflicted
+++ resolved
@@ -389,13 +389,10 @@
             `Introspecting database ${chalk.bold(databaseName)}`,
           )
           const introspection = await connector.introspect(databaseName)
-<<<<<<< HEAD
-          const isdl = await introspection.getDatamodel()
+
+          const isdl = await introspection.getNormalizedDatamodel()
           const renderer = DefaultRenderer.create(databaseType, this.prototype)
-=======
-          const isdl = await introspection.getNormalizedDatamodel()
-          const renderer = DefaultRenderer.create(databaseType)
->>>>>>> c4d805e0
+
           datamodel = renderer.render(isdl)
           const tableName =
             databaseType === DatabaseType.mongo ? 'Mongo collections' : 'tables'
