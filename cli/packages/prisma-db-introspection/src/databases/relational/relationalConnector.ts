--- conflicted
+++ resolved
@@ -1,9 +1,5 @@
 import { IConnector } from '../../common/connector'
-<<<<<<< HEAD
-import { TypeIdentifier, DatabaseType, GQLAssert } from 'prisma-datamodel'
-=======
 import { DatabaseType, GQLAssert } from 'prisma-datamodel'
->>>>>>> ab57489a
 import { RelationalIntrospectionResult } from './relationalIntrospectionResult'
 import IDatabaseClient from '../IDatabaseClient'
 import * as debug from 'debug'
@@ -57,26 +53,18 @@
   /**
    * Column comments are DB specific
    */
-  protected abstract async queryColumnComments(
-    schemaName: string,
-  ): Promise<IInternalColumnCommentInfo[]>
+  protected abstract async queryColumnComments(schemaName: string): Promise<IInternalColumnCommentInfo[]>
 
   /**
    * Indices are DB specific
    */
-  protected abstract async queryIndices(
-    schemaName: string,
-  ): Promise<IInternalIndexInfo[]>
+  protected abstract async queryIndices(schemaName: string): Promise<IInternalIndexInfo[]>
 
   protected abstract async queryEnums(schemaName: string): Promise<IEnum[]>
 
-  protected abstract async listSequences(
-    schemaName: string,
-  ): Promise<ISequenceInfo[]>
-
-  public async introspect(
-    schema: string,
-  ): Promise<RelationalIntrospectionResult> {
+  protected abstract async listSequences(schemaName: string): Promise<ISequenceInfo[]>
+
+  public async introspect(schema: string): Promise<RelationalIntrospectionResult> {
     const [models, relations, enums, sequences] = await Promise.all([
       this.listModels(schema),
       this.listRelations(schema),
@@ -144,9 +132,7 @@
 
       if (tableColumnComments !== undefined) {
         for (const column of columns) {
-          const comment = tableColumnComments[
-            column.name
-          ] as IInternalColumnCommentInfo
+          const comment = tableColumnComments[column.name] as IInternalColumnCommentInfo
 
           if (comment !== undefined) {
             column.comment = comment.text
@@ -183,10 +169,7 @@
       ORDER BY table_name`
 
     return (await this.query(allTablesQuery, [schemaName])).map(row => {
-      GQLAssert.raiseIf(
-        row.table_name === undefined,
-        'Received `undefined` as table name.',
-      )
+      GQLAssert.raiseIf(row.table_name === undefined, 'Received `undefined` as table name.')
       return row.table_name as string
     })
   }
@@ -234,14 +217,8 @@
      */
 
     return (await this.query(allColumnsQuery)).map(row => {
-      GQLAssert.raiseIf(
-        row.column_name === undefined,
-        'Received `undefined` as column name.',
-      )
-      GQLAssert.raiseIf(
-        row.udt_name === undefined,
-        'Received `undefined` as data type.',
-      )
+      GQLAssert.raiseIf(row.column_name === undefined, 'Received `undefined` as column name.')
+      GQLAssert.raiseIf(row.udt_name === undefined, 'Received `undefined` as data type.')
       return {
         name: row.column_name as string,
         type: row.udt_name as string,
