--- conflicted
+++ resolved
@@ -34,15 +34,10 @@
 `;
 
 exports[`Introspector float columns 1`] = `
-<<<<<<< HEAD
 Object {
   "numTables": 1,
   "sdl": "type Floats @pgTable(name: \\"Floats\\") {
-  a: Float @pgDefault(value = 3.4)
-=======
-"type Floats @pgTable(name: \\"Floats\\") {
   a: Float @pgDefault(value: 3.4)
->>>>>>> 63c1b357
   b: Float
   c: Float
   d: Float
@@ -58,15 +53,10 @@
 `;
 
 exports[`Introspector int columns 1`] = `
-<<<<<<< HEAD
 Object {
   "numTables": 1,
   "sdl": "type Ints @pgTable(name: \\"Ints\\") {
-  a: Int @pgDefault(value = 3)
-=======
-"type Ints @pgTable(name: \\"Ints\\") {
   a: Int @pgDefault(value: 3)
->>>>>>> 63c1b357
   b: Int
   c: Int
   d: Int!
